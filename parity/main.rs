--- conflicted
+++ resolved
@@ -77,17 +77,10 @@
 Protocol Options:
   --chain CHAIN            Specify the blockchain type. CHAIN may be either a JSON chain specification file
                            or olympic, frontier, homestead, mainnet, morden, or testnet [default: homestead].
-<<<<<<< HEAD
   --db-path PATH           Specify the database & configuration directory path [default: $HOME/.parity]
-=======
-  --testnet                Equivalent to --chain testnet (geth-compatible).
-  --networkid INDEX        Override the network identifier from the chain we are on.
   --pruning                Client should prune the state/storage trie.
-  -d --datadir PATH        Specify the database & configuration directory path [default: $HOME/.parity]
->>>>>>> a207b6a1
   --keys-path PATH         Specify the path for JSON key files to be found [default: $HOME/.web3/keys]
   --identity NAME          Specify your node's name.
-  --archive                Client should not prune the state/storage trie.
 
 Networking Options:
   --port PORT              Override the port on which the node should listen [default: 30303].
@@ -152,12 +145,8 @@
 	flag_identity: String,
 	flag_cache: Option<usize>,
 	flag_keys_path: String,
-<<<<<<< HEAD
-	flag_archive: bool,
 	flag_bootnodes: Option<String>,
-=======
 	flag_pruning: bool,
->>>>>>> a207b6a1
 	flag_no_bootstrap: bool,
 	flag_port: u16,
 	flag_peers: usize,
