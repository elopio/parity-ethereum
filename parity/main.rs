// Copyright 2015, 2016 Ethcore (UK) Ltd.
// This file is part of Parity.

// Parity is free software: you can redistribute it and/or modify
// it under the terms of the GNU General Public License as published by
// the Free Software Foundation, either version 3 of the License, or
// (at your option) any later version.

// Parity is distributed in the hope that it will be useful,
// but WITHOUT ANY WARRANTY; without even the implied warranty of
// MERCHANTABILITY or FITNESS FOR A PARTICULAR PURPOSE.  See the
// GNU General Public License for more details.

// You should have received a copy of the GNU General Public License
// along with Parity.  If not, see <http://www.gnu.org/licenses/>.

//! Ethcore client application.

#![warn(missing_docs)]
#![cfg_attr(feature="dev", feature(plugin))]
#![cfg_attr(feature="dev", plugin(clippy))]
extern crate docopt;
extern crate rustc_serialize;
extern crate ethcore_util as util;
extern crate ethcore;
extern crate ethsync;
#[macro_use]
extern crate log as rlog;
extern crate env_logger;
extern crate ctrlc;
extern crate fdlimit;
extern crate daemonize;

#[cfg(feature = "rpc")]
extern crate ethcore_rpc as rpc;

use std::net::{SocketAddr};
use std::env;
use std::process::exit;
use std::path::PathBuf;
use rlog::{LogLevelFilter};
use env_logger::LogBuilder;
use ctrlc::CtrlC;
use util::*;
use util::panics::MayPanic;
use ethcore::spec::*;
use ethcore::client::*;
use ethcore::service::{ClientService, NetSyncMessage};
use ethcore::ethereum;
use ethcore::blockchain::CacheSize;
use ethsync::EthSync;
use docopt::Docopt;
use daemonize::Daemonize;

const USAGE: &'static str = r#"
Parity. Ethereum Client.
  By Wood/Paronyan/Kotewicz/Drwięga/Volf.
  Copyright 2015, 2016 Ethcore (UK) Limited

Usage:
  parity daemon <pid-file> [options] [ --no-bootstrap | <enode>... ]
  parity [options] [ --no-bootstrap | <enode>... ]

Options:
  --chain CHAIN            Specify the blockchain type. CHAIN may be either a JSON chain specification file
                           or frontier, mainnet, morden, or testnet [default: frontier].
  -d --db-path PATH        Specify the database & configuration directory path [default: $HOME/.parity]
  --keys-path PATH         Specify the path for JSON key files to be found [default: $HOME/.web3/keys]

  --no-bootstrap           Don't bother trying to connect to any nodes initially.
  --listen-address URL     Specify the IP/port on which to listen for peers [default: 0.0.0.0:30304].
  --public-address URL     Specify the IP/port on which peers may connect.
  --address URL            Equivalent to --listen-address URL --public-address URL.
  --peers NUM              Try to manintain that many peers [default: 25].
  --no-discovery           Disable new peer discovery.
  --upnp                   Use UPnP to try to figure out the correct network settings.
  --node-key KEY           Specify node secret key, either as 64-character hex string or input to SHA3 operation.

  --cache-pref-size BYTES  Specify the prefered size of the blockchain cache in bytes [default: 16384].
  --cache-max-size BYTES   Specify the maximum size of the blockchain cache in bytes [default: 262144].

  -j --jsonrpc             Enable the JSON-RPC API sever.
  --jsonrpc-url URL        Specify URL for JSON-RPC API server [default: 127.0.0.1:8545].
  --jsonrpc-cors URL       Specify CORS header for JSON-RPC API responses [default: null].

  -l --logging LOGGING     Specify the logging level.
  -v --version             Show information about version.
  -h --help                Show this screen.
"#;

#[derive(Debug, RustcDecodable)]
struct Args {
	cmd_daemon: bool,
	arg_pid_file: String,
	arg_enode: Vec<String>,
	flag_chain: String,
	flag_db_path: String,
	flag_keys_path: String,
	flag_no_bootstrap: bool,
	flag_listen_address: String,
	flag_public_address: Option<String>,
	flag_address: Option<String>,
	flag_peers: u32,
	flag_no_discovery: bool,
	flag_upnp: bool,
	flag_node_key: Option<String>,
	flag_cache_pref_size: usize,
	flag_cache_max_size: usize,
	flag_jsonrpc: bool,
	flag_jsonrpc_url: String,
	flag_jsonrpc_cors: String,
	flag_logging: Option<String>,
	flag_version: bool,
}

fn setup_log(init: &Option<String>) {
	let mut builder = LogBuilder::new();
	builder.filter(None, LogLevelFilter::Info);

	if env::var("RUST_LOG").is_ok() {
		builder.parse(&env::var("RUST_LOG").unwrap());
	}

	if let Some(ref s) = *init {
		builder.parse(s);
	}

	builder.init().unwrap();
}

#[cfg(feature = "rpc")]
fn setup_rpc_server(client: Arc<Client>, sync: Arc<EthSync>, url: &str, cors_domain: &str) {
	use rpc::v1::*;

	let mut server = rpc::HttpServer::new(1);
	server.add_delegate(Web3Client::new().to_delegate());
	server.add_delegate(EthClient::new(client.clone(), sync.clone()).to_delegate());
	server.add_delegate(EthFilterClient::new(client).to_delegate());
	server.add_delegate(NetClient::new(sync).to_delegate());
	server.start_async(url, cors_domain);
}

#[cfg(not(feature = "rpc"))]
fn setup_rpc_server(_client: Arc<Client>, _sync: Arc<EthSync>, _url: &str) {
}

fn print_version() {
	println!("\
Parity
  version {}
Copyright 2015, 2016 Ethcore (UK) Limited
License GPLv3+: GNU GPL version 3 or later <http://gnu.org/licenses/gpl.html>.
This is free software: you are free to change and redistribute it.
There is NO WARRANTY, to the extent permitted by law.

By Wood/Paronyan/Kotewicz/Drwięga/Volf.\
", version());
}

fn die_with_message(msg: &str) -> ! {
	println!("ERROR: {}", msg);
	exit(1);
}

#[macro_export]
macro_rules! die {
	($($arg:tt)*) => (die_with_message(&format!("{}", format_args!($($arg)*))));
}

struct Configuration {
	args: Args
}

impl Configuration {
	fn parse() -> Self {
		Configuration {
			args: Docopt::new(USAGE).and_then(|d| d.decode()).unwrap_or_else(|e| e.exit()),
		}
	}

	fn path(&self) -> String {
		self.args.flag_db_path.replace("$HOME", env::home_dir().unwrap().to_str().unwrap())
	}

	fn _keys_path(&self) -> String {
		self.args.flag_keys_path.replace("$HOME", env::home_dir().unwrap().to_str().unwrap())	
	}

	fn spec(&self) -> Spec {
		match self.args.flag_chain.as_ref() {
			"frontier" | "mainnet" => ethereum::new_frontier(),
			"morden" | "testnet" => ethereum::new_morden(),
			"olympic" => ethereum::new_olympic(),
			f => Spec::from_json_utf8(contents(f).unwrap_or_else(|_| die!("{}: Couldn't read chain specification file. Sure it exists?", f)).as_ref()),
		}
	}

	fn normalize_enode(e: &str) -> Option<String> {
		match is_valid_node_url(e) {
			true => Some(e.to_owned()),
			false => None,
		}
	}

	fn init_nodes(&self, spec: &Spec) -> Vec<String> {
		if self.args.flag_no_bootstrap { Vec::new() } else {
			match self.args.arg_enode.len() {
				0 => spec.nodes().clone(),
				_ => self.args.arg_enode.iter().map(|s| Self::normalize_enode(s).unwrap_or_else(||die!("{}: Invalid node address format given for a boot node.", s))).collect(),
			}
		}
	}

	fn net_addresses(&self) -> (Option<SocketAddr>, Option<SocketAddr>) {
		let mut listen_address = None;
		let mut public_address = None;

		if let Some(ref a) = self.args.flag_address {
			public_address = Some(SocketAddr::from_str(a.as_ref()).unwrap_or_else(|_| die!("{}: Invalid listen/public address given with --address", a)));
			listen_address = public_address;
		}
		if listen_address.is_none() {
			listen_address = Some(SocketAddr::from_str(self.args.flag_listen_address.as_ref()).unwrap_or_else(|_| die!("{}: Invalid listen/public address given with --listen-address", self.args.flag_listen_address)));
		}
		if let Some(ref a) = self.args.flag_public_address {
			if public_address.is_some() {
				die!("Conflicting flags provided: --address and --public-address");
			}
			public_address = Some(SocketAddr::from_str(a.as_ref()).unwrap_or_else(|_| die!("{}: Invalid listen/public address given with --public-address", a)));
		}
		(listen_address, public_address)
	}

	fn net_settings(&self, spec: &Spec) -> NetworkConfiguration {
		let mut ret = NetworkConfiguration::new();
		ret.nat_enabled = self.args.flag_upnp;
		ret.boot_nodes = self.init_nodes(spec);
		let (listen, public) = self.net_addresses();
		ret.listen_address = listen;
		ret.public_address = public;
		ret.use_secret = self.args.flag_node_key.as_ref().map(|s| Secret::from_str(&s).unwrap_or_else(|_| s.sha3()));
		ret.discovery_enabled = !self.args.flag_no_discovery;
		ret.ideal_peers = self.args.flag_peers;
		let mut net_path = PathBuf::from(&self.path());
		net_path.push("network");
		ret.config_path = Some(net_path.to_str().unwrap().to_owned());
		ret
	}

	fn execute(&self) {
		if self.args.flag_version {
			print_version();
			return;
		}
		if self.args.cmd_daemon {
			Daemonize::new()
				.pid_file(self.args.arg_pid_file.clone())
				.chown_pid_file(true)
				.start()
				.unwrap_or_else(|e| die!("Couldn't daemonize; {}", e));
		}
		self.execute_client();
	}

	fn execute_client(&self) {
		// Setup logging
		setup_log(&self.args.flag_logging);
		// Raise fdlimit
		unsafe { ::fdlimit::raise_fd_limit(); }

		let spec = self.spec();
		let net_settings = self.net_settings(&spec);

		// Build client
		let mut service = ClientService::start(spec, net_settings, &Path::new(&self.path())).unwrap();
		let client = service.client().clone();
		client.configure_cache(self.args.flag_cache_pref_size, self.args.flag_cache_max_size);

		// Sync
		let sync = EthSync::register(service.network(), client);

		// Setup rpc
		if self.args.flag_jsonrpc {
<<<<<<< HEAD
			setup_rpc_server(service.client(), sync.clone(), &self.args.flag_jsonrpc_url, &self.args.flag_jsonrpc_cors);
=======
			SocketAddr::from_str(&self.args.flag_jsonrpc_url).unwrap_or_else(|_|die!("{}: Invalid JSONRPC listen address given with --jsonrpc-url. Should be of the form 'IP:port'.", self.args.flag_jsonrpc_url));
			setup_rpc_server(service.client(), sync.clone(), &self.args.flag_jsonrpc_url);
>>>>>>> 4e023a1b
		}

		// Register IO handler
		let io_handler  = Arc::new(ClientIoHandler {
			client: service.client(),
			info: Default::default(),
			sync: sync
		});
		service.io().register_handler(io_handler).expect("Error registering IO handler");

		// Handle exit
		wait_for_exit(&service);
	}
}

fn wait_for_exit(client_service: &ClientService) {
	let exit = Arc::new(Condvar::new());

	// Handle possible exits
	let e = exit.clone();
	CtrlC::set_handler(move || { e.notify_all(); });
	let e = exit.clone();
	client_service.on_panic(move |_reason| { e.notify_all(); });

	// Wait for signal
	let mutex = Mutex::new(());
	let _ = exit.wait(mutex.lock().unwrap()).unwrap();
}

fn main() {
	Configuration::parse().execute();
}

struct Informant {
	chain_info: RwLock<Option<BlockChainInfo>>,
	cache_info: RwLock<Option<CacheSize>>,
	report: RwLock<Option<ClientReport>>,
}

impl Default for Informant {
	fn default() -> Self {
		Informant {
			chain_info: RwLock::new(None),
			cache_info: RwLock::new(None),
			report: RwLock::new(None),
		}
	}
}

impl Informant {
	pub fn tick(&self, client: &Client, sync: &EthSync) {
		// 5 seconds betwen calls. TODO: calculate this properly.
		let dur = 5usize;

		let chain_info = client.chain_info();
		let queue_info = client.queue_info();
		let cache_info = client.cache_info();
		let report = client.report();
		let sync_info = sync.status();

		if let (_, &Some(ref last_cache_info), &Some(ref last_report)) = (self.chain_info.read().unwrap().deref(), self.cache_info.read().unwrap().deref(), self.report.read().unwrap().deref()) {
			println!("[ #{} {} ]---[ {} blk/s | {} tx/s | {} gas/s  //··· {}/{} peers, #{}, {}+{} queued ···//  {} ({}) bl  {} ({}) ex ]",
				chain_info.best_block_number,
				chain_info.best_block_hash,
				(report.blocks_imported - last_report.blocks_imported) / dur,
				(report.transactions_applied - last_report.transactions_applied) / dur,
				(report.gas_processed - last_report.gas_processed) / From::from(dur),

				sync_info.num_active_peers,
				sync_info.num_peers,
				sync_info.last_imported_block_number.unwrap_or(chain_info.best_block_number),
				queue_info.unverified_queue_size,
				queue_info.verified_queue_size,

				cache_info.blocks,
				cache_info.blocks as isize - last_cache_info.blocks as isize,
				cache_info.block_details,
				cache_info.block_details as isize - last_cache_info.block_details as isize
			);
		}

		*self.chain_info.write().unwrap().deref_mut() = Some(chain_info);
		*self.cache_info.write().unwrap().deref_mut() = Some(cache_info);
		*self.report.write().unwrap().deref_mut() = Some(report);
	}
}

const INFO_TIMER: TimerToken = 0;

struct ClientIoHandler {
	client: Arc<Client>,
	sync: Arc<EthSync>,
	info: Informant,
}

impl IoHandler<NetSyncMessage> for ClientIoHandler {
	fn initialize(&self, io: &IoContext<NetSyncMessage>) {
		io.register_timer(INFO_TIMER, 5000).expect("Error registering timer");
	}

	fn timeout(&self, _io: &IoContext<NetSyncMessage>, timer: TimerToken) {
		if INFO_TIMER == timer {
			self.info.tick(&self.client, &self.sync);
		}
	}
}

/// Parity needs at least 1 test to generate coverage reports correctly.
#[test]
fn if_works() {
}<|MERGE_RESOLUTION|>--- conflicted
+++ resolved
@@ -281,12 +281,8 @@
 
 		// Setup rpc
 		if self.args.flag_jsonrpc {
-<<<<<<< HEAD
 			setup_rpc_server(service.client(), sync.clone(), &self.args.flag_jsonrpc_url, &self.args.flag_jsonrpc_cors);
-=======
 			SocketAddr::from_str(&self.args.flag_jsonrpc_url).unwrap_or_else(|_|die!("{}: Invalid JSONRPC listen address given with --jsonrpc-url. Should be of the form 'IP:port'.", self.args.flag_jsonrpc_url));
-			setup_rpc_server(service.client(), sync.clone(), &self.args.flag_jsonrpc_url);
->>>>>>> 4e023a1b
 		}
 
 		// Register IO handler
