--- conflicted
+++ resolved
@@ -33,12 +33,7 @@
 use ethcore::filter::Filter as EthcoreFilter;
 use ethcore::header::{BlockNumber as EthBlockNumber, Seal};
 use ethcore::log_entry::LogEntry;
-<<<<<<< HEAD
-use ethcore::miner::{MinerService, ExternalMinerService};
-use ethcore::transaction::{SignedTransaction, LocalizedTransaction};
-=======
 use ethcore::miner::MinerService;
->>>>>>> 2cfc2b95
 use ethcore::snapshot::SnapshotService;
 use ethcore::encoded;
 use ethsync::{SyncProvider};
@@ -192,7 +187,7 @@
 			BlockNumberOrId::Number(BlockNumber::Pending) => {
 				let info = self.client.chain_info();
 				let pending_block = self.miner.pending_block(info.best_block_number);
-				let difficulty = { 
+				let difficulty = {
 					let latest_difficulty = self.client.block_total_difficulty(BlockId::Latest).expect("blocks in chain have details; qed");
 					let pending_difficulty = self.miner.pending_block_header(info.best_block_number).map(|header| *header.difficulty());
 
