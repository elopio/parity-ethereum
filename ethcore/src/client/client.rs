--- conflicted
+++ resolved
@@ -1870,13 +1870,8 @@
 		self.state_db.read().journal_db().state(hash)
 	}
 
-<<<<<<< HEAD
 	fn block_receipts(&self, hash: &H256) -> Option<BlockReceipts> {
 		self.chain.read().block_receipts(hash)
-=======
-	fn encoded_block_receipts(&self, hash: &H256) -> Option<Bytes> {
-		self.chain.read().block_receipts(hash).map(|receipts| ::rlp::encode(&receipts))
->>>>>>> 1b9396dc
 	}
 
 	fn queue_info(&self) -> BlockQueueInfo {
