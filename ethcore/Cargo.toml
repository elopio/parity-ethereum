--- conflicted
+++ resolved
@@ -14,11 +14,8 @@
 clippy = { version = "0.0.103", optional = true}
 common-types = { path = "types" }
 crossbeam = "0.2.9"
-<<<<<<< HEAD
 env_logger = "0.4"
 ethabi = "4.0"
-=======
->>>>>>> 0abc2b13
 ethash = { path = "../ethash" }
 ethcore-bloom-journal = { path = "../util/bloom" }
 ethcore-bytes = { path = "../util/bytes" }
