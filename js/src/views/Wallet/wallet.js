// Copyright 2015, 2016 Parity Technologies (UK) Ltd.
// This file is part of Parity.

// Parity is free software: you can redistribute it and/or modify
// it under the terms of the GNU General Public License as published by
// the Free Software Foundation, either version 3 of the License, or
// (at your option) any later version.

// Parity is distributed in the hope that it will be useful,
// but WITHOUT ANY WARRANTY; without even the implied warranty of
// MERCHANTABILITY or FITNESS FOR A PARTICULAR PURPOSE.  See the
// GNU General Public License for more details.

// You should have received a copy of the GNU General Public License
// along with Parity.  If not, see <http://www.gnu.org/licenses/>.

import React, { Component, PropTypes } from 'react';
import { connect } from 'react-redux';
import { bindActionCreators } from 'redux';
import moment from 'moment';

import ContentCreate from 'material-ui/svg-icons/content/create';
import ActionDelete from 'material-ui/svg-icons/action/delete';
import ContentSend from 'material-ui/svg-icons/content/send';
import SettingsIcon from 'material-ui/svg-icons/action/settings';

import { nullableProptype } from '~/util/proptypes';
import { EditMeta, Transfer, WalletSettings } from '~/modals';
import { Actionbar, Button, Page, Loading } from '~/ui';

import Delete from '../Address/Delete';
import Header from '../Account/Header';
import WalletDetails from './Details';
import WalletConfirmations from './Confirmations';
import WalletTransactions from './Transactions';

import { setVisibleAccounts } from '~/redux/providers/personalActions';

import styles from './wallet.css';

class WalletContainer extends Component {
  static propTypes = {
    isTest: PropTypes.any
  };

  render () {
    const { isTest, ...others } = this.props;

    if (isTest !== false && isTest !== true) {
      return (
        <Loading size={ 4 } />
      );
    }

    return (
      <Wallet isTest={ isTest } { ...others } />
    );
  }
}

class Wallet extends Component {
  static contextTypes = {
    api: PropTypes.object.isRequired
  };

  static propTypes = {
    address: PropTypes.string.isRequired,
    balance: nullableProptype(PropTypes.object.isRequired),
    images: PropTypes.object.isRequired,
    isTest: PropTypes.bool.isRequired,
    owned: PropTypes.bool.isRequired,
    setVisibleAccounts: PropTypes.func.isRequired,
    wallet: PropTypes.object.isRequired,
<<<<<<< HEAD
    walletAccount: nullableProptype(PropTypes.object).isRequired
=======
    walletAccount: nullableProptype(PropTypes.object.isRequired)
>>>>>>> f1dd96ca
  };

  state = {
    showEditDialog: false,
    showSettingsDialog: false,
    showTransferDialog: false,
    showDeleteDialog: false
  };

  componentDidMount () {
    this.setVisibleAccounts();
  }

  componentWillReceiveProps (nextProps) {
    const prevAddress = this.props.address;
    const nextAddress = nextProps.address;

    if (prevAddress !== nextAddress) {
      this.setVisibleAccounts(nextProps);
    }
  }

  componentWillUnmount () {
    this.props.setVisibleAccounts([]);
  }

  setVisibleAccounts (props = this.props) {
    const { address, setVisibleAccounts } = props;
    const addresses = [ address ];
    setVisibleAccounts(addresses);
  }

  render () {
    const { walletAccount, balance, wallet } = this.props;

    if (!walletAccount) {
      return null;
    }

    const { owners, require, dailylimit } = wallet;

    return (
      <div className={ styles.wallet }>
        { this.renderEditDialog(walletAccount) }
        { this.renderSettingsDialog() }
        { this.renderTransferDialog() }
        { this.renderDeleteDialog(walletAccount) }
        { this.renderActionbar() }
        <Page>
          <div className={ styles.info }>
            <Header
              className={ styles.header }
              account={ walletAccount }
              balance={ balance }
              isContract
            >
              { this.renderInfos() }
            </Header>

            <WalletDetails
              className={ styles.details }
              owners={ owners }
              require={ require }
              dailylimit={ dailylimit }
            />
          </div>
          { this.renderDetails() }
        </Page>
      </div>
    );
  }

  renderInfos () {
    const { dailylimit } = this.props.wallet;
    const { api } = this.context;

    if (!dailylimit || !dailylimit.limit) {
      return null;
    }

    const _limit = api.util.fromWei(dailylimit.limit);

    if (_limit.equals(0)) {
      return null;
    }

    const limit = _limit.toFormat(3);
    const spent = api.util.fromWei(dailylimit.spent).toFormat(3);
    const date = moment(dailylimit.last.toNumber() * 24 * 3600 * 1000);

    return (
      <div>
        <br />
        <p>
          <span className={ styles.detail }>{ spent }<span className={ styles.eth } /></span>
          <span>has been spent today, out of</span>
          <span className={ styles.detail }>{ limit }<span className={ styles.eth } /></span>
          <span>set as the daily limit, which has been reset on</span>
          <span className={ styles.detail }>{ date.format('LL') }</span>
        </p>
      </div>
    );
  }

  renderDetails () {
    const { address, isTest, wallet } = this.props;
    const { owners, require, confirmations, transactions } = wallet;

    if (!owners || !require) {
      return (
        <div style={ { marginTop: '4em' } }>
          <Loading size={ 4 } />
        </div>
      );
    }

    return [
      <WalletConfirmations
        key='confirmations'
        owners={ owners }
        require={ require }
        confirmations={ confirmations }
        isTest={ isTest }
        address={ address }
      />,

      <WalletTransactions
        key='transactions'
        transactions={ transactions }
        address={ address }
        isTest={ isTest }
      />
    ];
  }

  renderActionbar () {
    const { balance, owned } = this.props;
    const showTransferButton = !!(balance && balance.tokens);

    const buttons = [];

    if (owned) {
      buttons.push(
        <Button
          key='transferFunds'
          icon={ <ContentSend /> }
          label='transfer'
          disabled={ !showTransferButton }
          onClick={ this.onTransferClick } />
      );
    }

    buttons.push(
      <Button
        key='delete'
        icon={ <ActionDelete /> }
        label='delete'
        onClick={ this.showDeleteDialog } />
    );

    buttons.push(
      <Button
        key='editmeta'
        icon={ <ContentCreate /> }
        label='edit'
        onClick={ this.onEditClick } />
    );

    if (owned) {
      buttons.push(
        <Button
          key='settings'
          icon={ <SettingsIcon /> }
          label='settings'
          onClick={ this.onSettingsClick } />
      );
    }

    return (
      <Actionbar
        title='Wallet Management'
        buttons={ buttons } />
    );
  }

  renderDeleteDialog (account) {
    const { showDeleteDialog } = this.state;

    return (
      <Delete
        account={ account }
        visible={ showDeleteDialog }
        route='/accounts'
        onClose={ this.closeDeleteDialog } />
    );
  }

  renderEditDialog (wallet) {
    const { showEditDialog } = this.state;

    if (!showEditDialog) {
      return null;
    }

    return (
      <EditMeta
        account={ wallet }
        keys={ ['description'] }
        onClose={ this.onEditClick } />
    );
  }

  renderSettingsDialog () {
    const { wallet } = this.props;
    const { showSettingsDialog } = this.state;

    if (!showSettingsDialog) {
      return null;
    }

    return (
      <WalletSettings
        wallet={ wallet }
        onClose={ this.onSettingsClick }
      />
    );
  }

  renderTransferDialog () {
    const { showTransferDialog } = this.state;

    if (!showTransferDialog) {
      return null;
    }

    const { walletAccount, balance, images } = this.props;

    return (
      <Transfer
        account={ walletAccount }
        balance={ balance }
        images={ images }
        onClose={ this.onTransferClose }
      />
    );
  }

  onEditClick = () => {
    this.setState({
      showEditDialog: !this.state.showEditDialog
    });
  }

  onSettingsClick = () => {
    this.setState({
      showSettingsDialog: !this.state.showSettingsDialog
    });
  }

  onTransferClick = () => {
    this.setState({
      showTransferDialog: !this.state.showTransferDialog
    });
  }

  onTransferClose = () => {
    this.onTransferClick();
  }

  closeDeleteDialog = () => {
    this.setState({ showDeleteDialog: false });
  }

  showDeleteDialog = () => {
    this.setState({ showDeleteDialog: true });
  }
}

function mapStateToProps (_, initProps) {
  const { address } = initProps.params;

  return (state) => {
    const { isTest } = state.nodeStatus;
    const { accountsInfo = {}, accounts = {} } = state.personal;
    const { balances } = state.balances;
    const { images } = state;
    const walletAccount = accounts[address] || accountsInfo[address] || null;

    if (walletAccount) {
      walletAccount.address = address;
    }

    const wallet = state.wallet.wallets[address] || {};
    const balance = balances[address] || null;
    const owned = !!accounts[address];

    return {
      address,
      balance,
      images,
      isTest,
      owned,
      wallet,
      walletAccount
    };
  };
}

function mapDispatchToProps (dispatch) {
  return bindActionCreators({
    setVisibleAccounts
  }, dispatch);
}

export default connect(
  mapStateToProps,
  mapDispatchToProps
)(WalletContainer);<|MERGE_RESOLUTION|>--- conflicted
+++ resolved
@@ -71,11 +71,7 @@
     owned: PropTypes.bool.isRequired,
     setVisibleAccounts: PropTypes.func.isRequired,
     wallet: PropTypes.object.isRequired,
-<<<<<<< HEAD
-    walletAccount: nullableProptype(PropTypes.object).isRequired
-=======
     walletAccount: nullableProptype(PropTypes.object.isRequired)
->>>>>>> f1dd96ca
   };
 
   state = {
